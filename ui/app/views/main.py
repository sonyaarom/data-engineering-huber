from flask import Blueprint, render_template, request, flash, redirect, url_for, session, jsonify
from flask_login import login_user, logout_user, login_required, current_user
from werkzeug.security import generate_password_hash, check_password_hash
from hubert.db.models import User
from hubert.db.postgres_storage import PostgresStorage
from hubert.config import settings, reload_settings
from hubert.main import rag_main_func, retrieve_urls as get_urls, reinitialize_retriever
from hubert.common.utils.ner_utils import extract_entities
from flask_socketio import emit
import sys
import os
import logging
import time
import uuid
import traceback
from dotenv import set_key, find_dotenv
import sentry_sdk
from hubert.common.monitoring import capture_user_feedback

# Configure logging properly for Flask app
logging.basicConfig(
    level=logging.INFO,
    format='%(asctime)s - %(name)s - %(levelname)s - %(message)s',
    force=True
)
logger = logging.getLogger(__name__)
logger.info("=== VIEWS/MAIN MODULE LOADED ===")

# Add the project root to the Python path
sys.path.insert(0, os.path.abspath(os.path.dirname(os.path.dirname(os.path.dirname(os.path.dirname(__file__))))))

# Import the RAG function and NER utility
from hubert.main import rag_main_func, retrieve_urls as get_urls
from hubert.common.utils.ner_utils import extract_entities


bp = Blueprint('main', __name__)

@bp.route('/')
def index():
    return render_template('landing.html')

@bp.route('/chat')
@login_required
def chat():
    logger.info(f"User {current_user.username} accessed chat page")
    return render_template('index.html')

@bp.route('/search')
@login_required
def search():
    logger.info(f"User {current_user.username} accessed search page")
    return render_template('search.html')

@bp.route('/register', methods=['GET', 'POST'])
def register():
    try:
        if current_user.is_authenticated:
            logger.info(f"Already authenticated user {current_user.username} tried to access register")
            return redirect(url_for('main.chat'))
        
        if request.method == 'POST':
            username = request.form.get('username')
            password = request.form.get('password')
            
            logger.info(f"=== REGISTRATION ATTEMPT ===")
            logger.info(f"Username: {username}")
            logger.info(f"Password provided: {'Yes' if password else 'No'}")
            logger.info(f"Password length: {len(password) if password else 0}")
            
            if not username or not password:
                logger.warning("Missing username or password")
                flash('Please provide both username and password.', 'danger')
                return redirect(url_for('main.register'))
            
            if len(password) < 4:
                logger.warning(f"Password too short for user: {username}")
                flash('Password must be at least 4 characters long.', 'danger')
                return redirect(url_for('main.register'))
            
            # Test database connection
            try:
                storage = PostgresStorage()
                logger.info("Database connection established for registration")
            except Exception as db_error:
                logger.error(f"Database connection failed during registration: {db_error}")
                flash('Database connection error. Please try again later.', 'danger')
                return redirect(url_for('main.register'))
            
            # Check if user already exists
            try:
                existing_user = storage.get_user_by_username(username)
                logger.info(f"Existing user check completed. User exists: {existing_user is not None}")
            except Exception as lookup_error:
                logger.error(f"Error checking existing user: {lookup_error}")
                flash('Registration error. Please try again later.', 'danger')
                return redirect(url_for('main.register'))
            
            if existing_user:
                logger.warning(f"Registration failed - username already exists: {username}")
                flash('Username already exists.', 'danger')
                return redirect(url_for('main.register'))
            
            # Hash password
            try:
                logger.info(f"Generating password hash for user: {username}")
                password_hash = generate_password_hash(password, method='pbkdf2:sha256')
                logger.info(f"Password hash generated successfully. Hash length: {len(password_hash)}")
                logger.info(f"Password hash starts with: {password_hash[:20]}...")
                
                # Test the hash immediately to verify it works
                test_verify = check_password_hash(password_hash, password)
                logger.info(f"Password hash verification test: {test_verify}")
                
                if not test_verify:
                    logger.error("Password hash verification test failed!")
                    flash('Password hashing error. Please try again.', 'danger')
                    return redirect(url_for('main.register'))
                    
            except Exception as hash_error:
                logger.error(f"Error generating password hash: {hash_error}")
                flash('Password hashing error. Please try again later.', 'danger')
                return redirect(url_for('main.register'))
            
            # Create user object
            try:
                new_user = User(
                    username=username,
                    password_hash=password_hash,
                    role='user'
                )
                logger.info(f"User object created: username={new_user.username}, role={new_user.role}")
                logger.info(f"User object password_hash length: {len(new_user.password_hash)}")
            except Exception as user_creation_error:
                logger.error(f"Error creating user object: {user_creation_error}")
                flash('User creation error. Please try again later.', 'danger')
                return redirect(url_for('main.register'))
            
            # Save to database
            try:
                user_id = storage.add_user(new_user)
                logger.info(f"User saved to database with ID: {user_id}")
                
                # Verify the user was saved correctly
                saved_user = storage.get_user_by_username(username)
                if saved_user:
                    logger.info(f"User verification successful: {saved_user.username}, role: {saved_user.role}")
                    logger.info(f"Saved password hash length: {len(saved_user.password_hash)}")
                    
                    # Test password verification on saved user
                    verification_test = check_password_hash(saved_user.password_hash, password)
                    logger.info(f"Password verification test on saved user: {verification_test}")
                else:
                    logger.error("User was not found after saving!")
                    flash('Registration error - user not saved properly.', 'danger')
                    return redirect(url_for('main.register'))
                    
            except Exception as save_error:
                logger.error(f"Error saving user to database: {save_error}")
                import traceback
                logger.error(f"Traceback: {traceback.format_exc()}")
                flash('Database save error. Please try again later.', 'danger')
                return redirect(url_for('main.register'))
            
            logger.info(f"=== REGISTRATION SUCCESS for {username} ===")
            flash('Registration successful! Please log in.', 'success')
            return redirect(url_for('main.login'))
        
        logger.info("Rendering registration page (GET request)")
        return render_template('register.html')
        
    except Exception as e:
        logger.error(f"Unexpected error in registration route: {e}")
        import traceback
        logger.error(f"Traceback: {traceback.format_exc()}")
        flash('An unexpected error occurred during registration. Please try again.', 'danger')
        return redirect(url_for('main.register'))

@bp.route('/login', methods=['GET', 'POST'])
def login():
    try:
        if current_user.is_authenticated:
            logger.info(f"Already authenticated user {current_user.username} tried to access login")
            return redirect(url_for('main.chat'))
        
        if request.method == 'POST':
            username = request.form.get('username')
            password = request.form.get('password')
            remember = True if request.form.get('remember') else False
            
            logger.info(f"=== LOGIN ATTEMPT ===")
            logger.info(f"Username: {username}")
            logger.info(f"Password provided: {'Yes' if password else 'No'}")
            logger.info(f"Remember me: {remember}")
            
            if not username or not password:
                logger.warning("Missing username or password")
                flash('Please provide both username and password.', 'danger')
                return redirect(url_for('main.login'))
            
            # Test database connection
            try:
                storage = PostgresStorage()
                logger.info("Database connection established")
            except Exception as db_error:
                logger.error(f"Database connection failed: {db_error}")
                flash('Database connection error. Please try again later.', 'danger')
                return redirect(url_for('main.login'))
            
            # Look up user
            try:
                user = storage.get_user_by_username(username)
                logger.info(f"Database query completed. User found: {user is not None}")
            except Exception as lookup_error:
                logger.error(f"Error looking up user: {lookup_error}")
                flash('Login error. Please try again later.', 'danger')
                return redirect(url_for('main.login'))
            
            if user is None:
                logger.warning(f"User not found in database: {username}")
                flash('Please check your login details and try again.', 'danger')
                return redirect(url_for('main.login'))
            
            logger.info(f"User found: {user.username}, role: {user.role}, ID: {user.id}")
            logger.info(f"Stored password hash length: {len(user.password_hash)}")
            logger.info(f"Stored password hash preview: {user.password_hash[:50]}...")
            
            # Verify password
            try:
                logger.info(f"Attempting password verification for user: {username}")
                logger.info(f"Input password length: {len(password)}")
                
                password_valid = check_password_hash(user.password_hash, password)
                logger.info(f"Password verification result: {password_valid}")
                
                # Additional debugging - test with a known working hash
                if not password_valid:
                    logger.info("Password verification failed. Testing hash generation...")
                    test_hash = generate_password_hash(password, method='pbkdf2:sha256')
                    test_verify = check_password_hash(test_hash, password)
                    logger.info(f"Test hash verification (should be True): {test_verify}")
                    logger.info(f"Test hash preview: {test_hash[:50]}...")
                    
            except Exception as password_error:
                logger.error(f"Error verifying password: {password_error}")
                import traceback
                logger.error(f"Password verification traceback: {traceback.format_exc()}")
                flash('Login error. Please try again later.', 'danger')
                return redirect(url_for('main.login'))
            
            if not password_valid:
                logger.warning(f"Invalid password for user: {username}")
                flash('Please check your login details and try again.', 'danger')
                return redirect(url_for('main.login'))
            
            # Log in user
            try:
                logger.info(f"Attempting to log in user: {username}")
                login_user(user, remember=remember)
                logger.info(f"login_user() completed successfully")
                logger.info(f"current_user.is_authenticated: {current_user.is_authenticated}")
                logger.info(f"current_user.username: {getattr(current_user, 'username', 'N/A')}")
            except Exception as login_error:
                logger.error(f"Error during login_user(): {login_error}")
                flash('Login error. Please try again later.', 'danger')
                return redirect(url_for('main.login'))
            
            flash('Logged in successfully!', 'success')
            logger.info(f"=== LOGIN SUCCESS for {username} ===")
            return redirect(url_for('main.chat'))

        logger.info("Rendering login page (GET request)")
        return render_template('login.html')
        
    except Exception as e:
        logger.error(f"Unexpected error in login route: {e}")
        import traceback
        logger.error(f"Traceback: {traceback.format_exc()}")
        flash('An unexpected error occurred. Please try again.', 'danger')
        return redirect(url_for('main.login'))

@bp.route('/logout')
@login_required
def logout():
    username = current_user.username
    logout_user()
    logger.info(f"User {username} logged out successfully")
    flash('You have been logged out.', 'info')
    return redirect(url_for('main.index'))

@bp.route('/evaluation')
@login_required
def evaluation_dashboard():
    if not current_user.is_admin:
        flash('You do not have permission to access this page.', 'danger')
        return redirect(url_for('main.chat'))
    return render_template('evaluation.html')

# New feedback submission endpoint
@bp.route('/submit_feedback', methods=['POST'])
def submit_feedback():
    """Handle user feedback submission."""
<<<<<<< HEAD
    with sentry_sdk.start_transaction(name="submit_feedback", op="http"):
        try:
            data = request.get_json()
            
            # Get session ID or generate one
            session_id = session.get('session_id')
            if not session_id:
                session_id = str(uuid.uuid4())
                session['session_id'] = session_id
            
            # Capture user feedback for Sentry monitoring
            if data and data.get('query') and data.get('rating'):
                capture_user_feedback(data['rating'], data['query'])
            
            # Store feedback data
            feedback_data = {
                'session_id': session_id,
                'user_id': current_user.id if current_user.is_authenticated else None,
                'query': data.get('query'),
                'generated_answer': data.get('generated_answer'),
                'prompt_used': data.get('prompt_used'),
                'retrieval_method': data.get('retrieval_method'),
                'sources_urls': data.get('sources_urls', []),
                'rating': data.get('rating'),  # 'positive' or 'negative'
                'feedback_comment': data.get('feedback_comment'),
                'response_time_ms': data.get('response_time_ms')
            }
            
            with sentry_sdk.start_span(op="db", description="Store user feedback"):
                storage = PostgresStorage()
                feedback_id = storage.store_user_feedback(feedback_data)
            
            logger.info(f"Feedback stored with ID: {feedback_id}")
            
            return jsonify({
                'success': True,
                'feedback_id': feedback_id,
                'message': 'Thank you for your feedback!'
            })
            
        except Exception as e:
            logger.error(f"Error storing feedback: {e}")
            sentry_sdk.capture_exception(e)
            return jsonify({
                'success': False,
                'message': f'Error storing feedback: {str(e)}'
            }), 500

# Analytics dashboard endpoint
@bp.route('/analytics')
@login_required
def analytics_dashboard():
    """Display comprehensive analytics dashboard."""
    if not current_user.is_admin:
        flash('You do not have permission to access this page.', 'danger')
        return redirect(url_for('main.chat'))
    
    try:
        storage = PostgresStorage()
        
        # Get comprehensive metrics for different time periods
        logger.info("Fetching 7-day metrics...")
        metrics_7d = storage.get_comprehensive_analytics_metrics(days=7)
        logger.info(f"7-day metrics keys: {list(metrics_7d.keys())}")
        
        logger.info("Fetching 30-day metrics...")
        metrics_30d = storage.get_comprehensive_analytics_metrics(days=30)
        logger.info(f"30-day metrics keys: {list(metrics_30d.keys())}")
        
        logger.info("Rendering template...")
        return render_template('comprehensive_analytics.html', 
                             title='Comprehensive Analytics Dashboard',
                             metrics_7d=metrics_7d,
                             metrics_30d=metrics_30d)
        
    except Exception as e:
=======
    try:
        data = request.get_json()
        
        # Get session ID or generate one
        session_id = session.get('session_id')
        if not session_id:
            session_id = str(uuid.uuid4())
            session['session_id'] = session_id
        
        # Store feedback data
        feedback_data = {
            'session_id': session_id,
            'user_id': current_user.id if current_user.is_authenticated else None,
            'query': data.get('query'),
            'generated_answer': data.get('generated_answer'),
            'prompt_used': data.get('prompt_used'),
            'retrieval_method': data.get('retrieval_method'),
            'sources_urls': data.get('sources_urls', []),
            'rating': data.get('rating'),  # 'positive' or 'negative'
            'feedback_comment': data.get('feedback_comment'),
            'response_time_ms': data.get('response_time_ms')
        }
        
        storage = PostgresStorage()
        feedback_id = storage.store_user_feedback(feedback_data)
        
        logger.info(f"Feedback stored with ID: {feedback_id}")
        
        return jsonify({
            'success': True,
            'feedback_id': feedback_id,
            'message': 'Thank you for your feedback!'
        })
        
    except Exception as e:
        logger.error(f"Error storing feedback: {e}")
        return jsonify({
            'success': False,
            'message': f'Error storing feedback: {str(e)}'
        }), 500

# Analytics dashboard endpoint
@bp.route('/analytics')
@login_required
def analytics_dashboard():
    """Display comprehensive analytics dashboard."""
    if not current_user.is_admin:
        flash('You do not have permission to access this page.', 'danger')
        return redirect(url_for('main.chat'))
    
    try:
        storage = PostgresStorage()
        
        # Get comprehensive metrics for different time periods
        logger.info("Fetching 7-day metrics...")
        metrics_7d = storage.get_comprehensive_analytics_metrics(days=7)
        logger.info(f"7-day metrics keys: {list(metrics_7d.keys())}")
        
        logger.info("Fetching 30-day metrics...")
        metrics_30d = storage.get_comprehensive_analytics_metrics(days=30)
        logger.info(f"30-day metrics keys: {list(metrics_30d.keys())}")
        
        logger.info("Rendering template...")
        return render_template('comprehensive_analytics.html', 
                             title='Comprehensive Analytics Dashboard',
                             metrics_7d=metrics_7d,
                             metrics_30d=metrics_30d)
        
    except Exception as e:
>>>>>>> 7589e61585774d979e46db43f6a7e0a43545d4d2
        logger.error(f"Error loading analytics dashboard: {e}")
        logger.error(f"Error traceback: {traceback.format_exc()}")
        flash(f'Error loading analytics: {str(e)}', 'danger')
        
        # Provide empty but properly structured data for the template
        empty_metrics = {
            'requests_per_day': [],
            'avg_response_time_per_day': [],
            'popular_queries': [],
            'retrieval_methods': [],
            'mrr_metrics': {'overall_mrr': 0, 'mrr_over_time': []},
            'top_urls': [],
            'precision_metrics': [],
            'summary_stats': {
                'total_requests': 0,
                'total_unique_queries': 0,
                'avg_response_time': 0,
                'total_feedback_given': 0
            }
        }
        
        return render_template('comprehensive_analytics.html', 
                             title='Comprehensive Analytics Dashboard',
                             metrics_7d=empty_metrics, 
                             metrics_30d=empty_metrics)

# API endpoint for getting analytics data (for charts)
@bp.route('/api/analytics/<metric_type>')
@login_required
def get_analytics_data(metric_type):
    """API endpoint for fetching analytics data for charts."""
    if not current_user.is_admin:
        return jsonify({'error': 'Unauthorized'}), 403
    
    try:
        days = request.args.get('days', 30, type=int)
        storage = PostgresStorage()
        
        if metric_type == 'feedback':
            data = storage.get_feedback_metrics(days=days)
        elif metric_type == 'queries':
            data = storage.get_query_analytics_metrics(days=days)
        elif metric_type == 'mrr':
            data = storage.calculate_mrr_metrics(days=days)
        else:
            return jsonify({'error': 'Invalid metric type'}), 400
            
        return jsonify(data)
        
    except Exception as e:
        logger.error(f"Error fetching analytics data: {e}")
        return jsonify({'error': str(e)}), 500

# API endpoint for downloading preference dataset
@bp.route('/api/download_preference_dataset')
@login_required
def download_preference_dataset():
    """Download preference dataset as JSON."""
    if not current_user.is_admin:
        return jsonify({'error': 'Unauthorized'}), 403
    
    try:
        storage = PostgresStorage()
        preference_data = storage.get_preference_dataset()
        
        return jsonify({
            'success': True,
            'data': preference_data,
            'count': len(preference_data)
        })
        
    except Exception as e:
        logger.error(f"Error downloading preference dataset: {e}")
        return jsonify({'error': str(e)}), 500

@bp.route('/submit_source_feedback', methods=['POST'])
def submit_source_feedback():
    """Handle source relevance feedback for MRR calculation."""
    try:
        data = request.get_json()
        
        # Validate required fields
        required_fields = ['query_analytics_id', 'url', 'rank_position', 'is_relevant']
        for field in required_fields:
            if field not in data:
                return jsonify({'success': False, 'message': f'Missing required field: {field}'}), 400
        
        # Get session ID
        session_id = session.get('session_id', str(uuid.uuid4()))
        
        # Store source relevance feedback
        storage = PostgresStorage()
        
        # Update the retrieval analytics record with relevance information
        try:
            storage.update_retrieval_relevance(
                query_analytics_id=data['query_analytics_id'],
                url=data['url'],
                rank_position=data['rank_position'],
                is_relevant=data['is_relevant']
            )
            
            logger.info(f"Source feedback recorded: URL={data['url']}, Rank={data['rank_position']}, Relevant={data['is_relevant']}")
            
            return jsonify({
                'success': True,
                'message': 'Source feedback submitted successfully'
            })
            
        except Exception as db_error:
            logger.error(f"Database error storing source feedback: {db_error}")
            return jsonify({'success': False, 'message': 'Database error'}), 500
        
    except Exception as e:
        logger.error(f"Error processing source feedback: {e}")
        return jsonify({'success': False, 'message': str(e)}), 500

@bp.route('/submit_search_source_feedback', methods=['POST'])
def submit_search_source_feedback():
    """Handle source relevance feedback from search page."""
    try:
        data = request.get_json()
        
        # Validate required fields
        required_fields = ['query', 'url', 'rank_position', 'is_relevant']
        for field in required_fields:
            if field not in data:
                return jsonify({'success': False, 'message': f'Missing required field: {field}'}), 400
        
        # Get or create session ID
        session_id = data.get('session_id', session.get('session_id', str(uuid.uuid4())))
        session['session_id'] = session_id
        
        # Store source relevance feedback
        storage = PostgresStorage()
        
        try:
            # First, try to find existing query analytics record for this search
            # Try session-based lookup first
            existing_query_id = storage.get_query_analytics_by_session_query(session_id, data['query'])
            
            # If no session-based match and user is authenticated, try user-based lookup
            if not existing_query_id and current_user.is_authenticated:
                existing_query_id = storage.get_recent_query_analytics_by_user_query(
                    current_user.id, data['query'], hours=2
                )
            
            if existing_query_id:
                query_analytics_id = existing_query_id
                # Don't create new retrieval analytics - just update existing one
                logger.info(f"Found existing query analytics ID {query_analytics_id} for query '{data['query']}'")
            else:
                # Create new query analytics record only if none exists
                query_data = {
                    'session_id': session_id,
                    'user_id': current_user.id if current_user.is_authenticated else None,
                    'query': data['query'],
                    'has_answer': True,  # Search always has results
                    'response_time_ms': 0,  # Not applicable for search feedback
                    'retrieval_method': 'search',
                    'num_sources_found': 1  # At least one source for feedback
                }
                
                query_analytics_id = storage.store_query_analytics(query_data)
                logger.info(f"Created new query analytics ID {query_analytics_id} for query '{data['query']}'")
                
                # Store retrieval analytics for this URL only if it's a new query
                retrieval_results = [{
                    'url': data['url'],
                    'rank_position': data['rank_position'],
                    'similarity_score': None
                }]
                storage.store_retrieval_analytics(query_analytics_id, retrieval_results)
            
            # Update the retrieval analytics record with relevance information
            update_result = storage.update_retrieval_relevance(
                query_analytics_id=query_analytics_id,
                url=data['url'],
                rank_position=data['rank_position'],
                is_relevant=data['is_relevant']
            )
            
            logger.info(f"Search source feedback recorded: Query='{data['query']}', URL={data['url']}, Rank={data['rank_position']}, Relevant={data['is_relevant']}, Update result: {update_result}")
            
            return jsonify({
                'success': True,
                'message': 'Search source feedback submitted successfully'
            })
            
        except Exception as db_error:
            logger.error(f"Database error storing search source feedback: {db_error}")
            return jsonify({'success': False, 'message': 'Database error'}), 500
        
    except Exception as e:
        logger.error(f"Error processing search source feedback: {e}")
        return jsonify({'success': False, 'message': str(e)}), 500

@bp.route('/retrieve_urls', methods=['POST'])
def retrieve_urls_endpoint():
    try:
        question = request.form.get('question')
        if not question:
            return jsonify({"error": "Question is required"}), 400
        
        # Get or generate session ID
        session_id = session.get('session_id', str(uuid.uuid4()))
        session['session_id'] = session_id
        
        start_time = time.time()
        
        # This now uses the cached retriever
        response_data = get_urls(question)
        
        # Calculate response time
        response_time_ms = int((time.time() - start_time) * 1000)
        
        # Store query analytics for search
        storage = PostgresStorage()
        query_data = {
            'session_id': session_id,
            'user_id': current_user.id if current_user.is_authenticated else None,
            'query': question,
            'has_answer': bool(response_data.get('urls')),
            'response_time_ms': response_time_ms,
            'retrieval_method': 'search',
            'num_sources_found': len(response_data.get('urls', []))
        }
        
        query_analytics_id = storage.store_query_analytics(query_data)
        
        # Store retrieval analytics if we have URLs
        if response_data.get('urls'):
            url_scores = response_data.get('url_scores', {})
            retrieval_results = [
                {
                    'url': url,
                    'rank_position': idx + 1,
                    'similarity_score': url_scores.get(url)
                }
                for idx, url in enumerate(response_data['urls'])
            ]
            storage.store_retrieval_analytics(query_analytics_id, retrieval_results)
        
        # Add metadata for potential feedback
        response_data['session_id'] = session_id
        response_data['query_analytics_id'] = query_analytics_id
        response_data['response_time_ms'] = response_time_ms
        
        return jsonify(response_data)
        
    except Exception as e:
        logger.error(f"Error retrieving URLs: {e}")
        return jsonify({"error": str(e)}), 500
    

@bp.route('/config', methods=['GET', 'POST'])
@login_required
def config():
    """
    Route to display and update application configuration.
    """
    if not current_user.is_admin:
        flash('You do not have permission to access this page.', 'danger')
        return redirect(url_for('main.chat'))
        
    # Define the env file name and path
    env_file = '.venv'
    dotenv_path = os.path.join(settings.base_dir, env_file)
    
    # Create the file if it doesn't exist
    if not os.path.exists(dotenv_path):
        with open(dotenv_path, 'w') as f:
            pass

    # Always reload settings first to get fresh values
    current_settings = reload_settings()

    if request.method == 'POST':
        try:
            # Update settings from form
            form_settings = {
                "EMBEDDING_MODEL": request.form.get('embedding_model'),
                "RERANKER_MODEL": request.form.get('reranker_model'),
                "HYBRID_ALPHA": request.form.get('hybrid_alpha'),
                "USE_NER": 'True' if request.form.get('use_ner') == 'on' else 'False',
                "USE_RERANKER": 'True' if request.form.get('use_reranker') == 'on' else 'False'
            }
            
            # Update each setting in the .venv file
            for key, value in form_settings.items():
                set_key(dotenv_path, key, value)
            
            # Reload settings and reinitialize retriever
            current_settings = reload_settings()
            reinitialize_retriever()
            
            flash('Configuration updated successfully!', 'success')
        except Exception as e:
            flash(f'Error updating configuration: {e}', 'danger')

        return redirect(url_for('main.config'))

    # For both GET and POST, use the freshly reloaded settings
    return render_template('config.html', title='Configuration', config=current_settings)

# SocketIO event handlers will be registered in the main app
def handle_message(message):
    logger.info(f"Received message: {message}")
    start_time = time.time()
    
<<<<<<< HEAD
    with sentry_sdk.start_transaction(name="chat_message", op="websocket"):
        # Set user context for Sentry
        if current_user.is_authenticated:
            sentry_sdk.set_user({"id": current_user.id, "username": current_user.username})
        
        try:
            # Get session ID or generate one
            session_id = session.get('session_id')
            if not session_id:
                session_id = str(uuid.uuid4())
                session['session_id'] = session_id

            ner_filters = None
            if settings.use_ner:
                with sentry_sdk.start_span(op="ner", description="Named Entity Recognition"):
                    ner_filters = extract_entities(message)
                    logger.info(f"Extracted NER filters: {ner_filters}")

            # Get both the answer and the URLs from the RAG function
            with sentry_sdk.start_span(op="rag", description="RAG Pipeline"):
                response_data = rag_main_func(message, ner_filters=ner_filters)
            
            # Calculate response time
            response_time_ms = int((time.time() - start_time) * 1000)
            
            logger.info(f"RAG function returned: {type(response_data)} - {response_data}")
            
            # Store query analytics
            storage = PostgresStorage()
            query_data = {
                'session_id': session_id,
                'user_id': current_user.id if current_user.is_authenticated else None,
                'query': message,
                'has_answer': bool(response_data.get('answer') if isinstance(response_data, dict) else bool(response_data)),
                'response_time_ms': response_time_ms,
                'retrieval_method': 'hybrid' if settings.use_hybrid_search else 'vector',
                'num_sources_found': len(response_data.get('sources', [])) if isinstance(response_data, dict) else 0
            }
            
            query_analytics_id = storage.store_query_analytics(query_data)
            
            # Store retrieval analytics if we have URLs
            if isinstance(response_data, dict) and response_data.get('sources'):
                source_scores = response_data.get('source_scores', {})
                retrieval_results = [
                    {
                        'url': url,
                        'rank_position': idx + 1,
                        'similarity_score': source_scores.get(url)
                    }
                    for idx, url in enumerate(response_data['sources'])
                ]
                storage.store_retrieval_analytics(query_analytics_id, retrieval_results)
            
            # Check if response_data is in the expected format
            if isinstance(response_data, dict) and 'answer' in response_data:
                # Add metadata for feedback collection
                response_data['query'] = message
                response_data['session_id'] = session_id
                response_data['response_time_ms'] = response_time_ms
                response_data['query_analytics_id'] = query_analytics_id
                response_data['retrieval_method'] = 'hybrid' if settings.use_hybrid_search else 'vector'
                
                # Rename 'urls' to 'sources' for consistency if needed
                if 'urls' in response_data and 'sources' not in response_data:
                    response_data['sources'] = response_data['urls']
                
                # Emit a single event with both answer and URLs
                emit('response', response_data)
                logger.info(f"Sending response with {len(response_data.get('sources', []))} sources: {response_data['answer'][:100]}...")
            elif isinstance(response_data, str):
                # If it's just a string, emit it as a message
                response_with_metadata = {
                    'answer': response_data,
                    'query': message,
                    'session_id': session_id,
                    'response_time_ms': response_time_ms,
                    'query_analytics_id': query_analytics_id,
                    'retrieval_method': 'hybrid' if settings.use_hybrid_search else 'vector',
                    'sources': []
                }
                emit('response', response_with_metadata)
                logger.info(f"Sending message: {response_data[:100]}...")
            else:
                # Fallback: convert to string and send as message
                response_str = str(response_data)
                response_with_metadata = {
                    'answer': response_str,
                    'query': message,
                    'session_id': session_id,
                    'response_time_ms': response_time_ms,
                    'query_analytics_id': query_analytics_id,
                    'retrieval_method': 'hybrid' if settings.use_hybrid_search else 'vector',
                    'sources': []
                }
                emit('response', response_with_metadata)
                logger.info(f"Sending converted message: {response_str[:100]}...")
            
        except Exception as e:
            logger.error(f"Error processing message: {e}")
            sentry_sdk.capture_exception(e)
            emit('error', {'error': str(e)})
=======
    try:
        # Get session ID or generate one
        session_id = session.get('session_id')
        if not session_id:
            session_id = str(uuid.uuid4())
            session['session_id'] = session_id

        ner_filters = None
        if settings.use_ner:
            ner_filters = extract_entities(message)
            logger.info(f"Extracted NER filters: {ner_filters}")

        # Get both the answer and the URLs from the RAG function
        response_data = rag_main_func(message, ner_filters=ner_filters)
        
        # Calculate response time
        response_time_ms = int((time.time() - start_time) * 1000)
        
        logger.info(f"RAG function returned: {type(response_data)} - {response_data}")
        
        # Store query analytics
        storage = PostgresStorage()
        query_data = {
            'session_id': session_id,
            'user_id': current_user.id if current_user.is_authenticated else None,
            'query': message,
            'has_answer': bool(response_data.get('answer') if isinstance(response_data, dict) else bool(response_data)),
            'response_time_ms': response_time_ms,
            'retrieval_method': 'hybrid' if settings.use_hybrid_search else 'vector',
            'num_sources_found': len(response_data.get('sources', [])) if isinstance(response_data, dict) else 0
        }
        
        query_analytics_id = storage.store_query_analytics(query_data)
        
        # Store retrieval analytics if we have URLs
        if isinstance(response_data, dict) and response_data.get('sources'):
            source_scores = response_data.get('source_scores', {})
            retrieval_results = [
                {
                    'url': url,
                    'rank_position': idx + 1,
                    'similarity_score': source_scores.get(url)
                }
                for idx, url in enumerate(response_data['sources'])
            ]
            storage.store_retrieval_analytics(query_analytics_id, retrieval_results)
        
        # Check if response_data is in the expected format
        if isinstance(response_data, dict) and 'answer' in response_data:
            # Add metadata for feedback collection
            response_data['query'] = message
            response_data['session_id'] = session_id
            response_data['response_time_ms'] = response_time_ms
            response_data['query_analytics_id'] = query_analytics_id
            response_data['retrieval_method'] = 'hybrid' if settings.use_hybrid_search else 'vector'
            
            # Rename 'urls' to 'sources' for consistency if needed
            if 'urls' in response_data and 'sources' not in response_data:
                response_data['sources'] = response_data['urls']
            
            # Emit a single event with both answer and URLs
            emit('response', response_data)
            logger.info(f"Sending response with {len(response_data.get('sources', []))} sources: {response_data['answer'][:100]}...")
        elif isinstance(response_data, str):
            # If it's just a string, emit it as a message
            response_with_metadata = {
                'answer': response_data,
                'query': message,
                'session_id': session_id,
                'response_time_ms': response_time_ms,
                'query_analytics_id': query_analytics_id,
                'retrieval_method': 'hybrid' if settings.use_hybrid_search else 'vector',
                'sources': []
            }
            emit('response', response_with_metadata)
            logger.info(f"Sending message: {response_data[:100]}...")
        else:
            # Fallback: convert to string and send as message
            response_str = str(response_data)
            response_with_metadata = {
                'answer': response_str,
                'query': message,
                'session_id': session_id,
                'response_time_ms': response_time_ms,
                'query_analytics_id': query_analytics_id,
                'retrieval_method': 'hybrid' if settings.use_hybrid_search else 'vector',
                'sources': []
            }
            emit('response', response_with_metadata)
            logger.info(f"Sending converted message: {response_str[:100]}...")
        
    except Exception as e:
        logger.error(f"Error processing message: {e}")
        emit('error', {'error': str(e)})
>>>>>>> 7589e61585774d979e46db43f6a7e0a43545d4d2<|MERGE_RESOLUTION|>--- conflicted
+++ resolved
@@ -300,7 +300,6 @@
 @bp.route('/submit_feedback', methods=['POST'])
 def submit_feedback():
     """Handle user feedback submission."""
-<<<<<<< HEAD
     with sentry_sdk.start_transaction(name="submit_feedback", op="http"):
         try:
             data = request.get_json()
@@ -377,77 +376,6 @@
                              metrics_30d=metrics_30d)
         
     except Exception as e:
-=======
-    try:
-        data = request.get_json()
-        
-        # Get session ID or generate one
-        session_id = session.get('session_id')
-        if not session_id:
-            session_id = str(uuid.uuid4())
-            session['session_id'] = session_id
-        
-        # Store feedback data
-        feedback_data = {
-            'session_id': session_id,
-            'user_id': current_user.id if current_user.is_authenticated else None,
-            'query': data.get('query'),
-            'generated_answer': data.get('generated_answer'),
-            'prompt_used': data.get('prompt_used'),
-            'retrieval_method': data.get('retrieval_method'),
-            'sources_urls': data.get('sources_urls', []),
-            'rating': data.get('rating'),  # 'positive' or 'negative'
-            'feedback_comment': data.get('feedback_comment'),
-            'response_time_ms': data.get('response_time_ms')
-        }
-        
-        storage = PostgresStorage()
-        feedback_id = storage.store_user_feedback(feedback_data)
-        
-        logger.info(f"Feedback stored with ID: {feedback_id}")
-        
-        return jsonify({
-            'success': True,
-            'feedback_id': feedback_id,
-            'message': 'Thank you for your feedback!'
-        })
-        
-    except Exception as e:
-        logger.error(f"Error storing feedback: {e}")
-        return jsonify({
-            'success': False,
-            'message': f'Error storing feedback: {str(e)}'
-        }), 500
-
-# Analytics dashboard endpoint
-@bp.route('/analytics')
-@login_required
-def analytics_dashboard():
-    """Display comprehensive analytics dashboard."""
-    if not current_user.is_admin:
-        flash('You do not have permission to access this page.', 'danger')
-        return redirect(url_for('main.chat'))
-    
-    try:
-        storage = PostgresStorage()
-        
-        # Get comprehensive metrics for different time periods
-        logger.info("Fetching 7-day metrics...")
-        metrics_7d = storage.get_comprehensive_analytics_metrics(days=7)
-        logger.info(f"7-day metrics keys: {list(metrics_7d.keys())}")
-        
-        logger.info("Fetching 30-day metrics...")
-        metrics_30d = storage.get_comprehensive_analytics_metrics(days=30)
-        logger.info(f"30-day metrics keys: {list(metrics_30d.keys())}")
-        
-        logger.info("Rendering template...")
-        return render_template('comprehensive_analytics.html', 
-                             title='Comprehensive Analytics Dashboard',
-                             metrics_7d=metrics_7d,
-                             metrics_30d=metrics_30d)
-        
-    except Exception as e:
->>>>>>> 7589e61585774d979e46db43f6a7e0a43545d4d2
         logger.error(f"Error loading analytics dashboard: {e}")
         logger.error(f"Error traceback: {traceback.format_exc()}")
         flash(f'Error loading analytics: {str(e)}', 'danger')
@@ -758,7 +686,6 @@
     logger.info(f"Received message: {message}")
     start_time = time.time()
     
-<<<<<<< HEAD
     with sentry_sdk.start_transaction(name="chat_message", op="websocket"):
         # Set user context for Sentry
         if current_user.is_authenticated:
@@ -773,9 +700,8 @@
 
             ner_filters = None
             if settings.use_ner:
-                with sentry_sdk.start_span(op="ner", description="Named Entity Recognition"):
-                    ner_filters = extract_entities(message)
-                    logger.info(f"Extracted NER filters: {ner_filters}")
+                ner_filters = extract_entities(message)
+                logger.info(f"Extracted NER filters: {ner_filters}")
 
             # Get both the answer and the URLs from the RAG function
             with sentry_sdk.start_span(op="rag", description="RAG Pipeline"):
@@ -860,100 +786,4 @@
         except Exception as e:
             logger.error(f"Error processing message: {e}")
             sentry_sdk.capture_exception(e)
-            emit('error', {'error': str(e)})
-=======
-    try:
-        # Get session ID or generate one
-        session_id = session.get('session_id')
-        if not session_id:
-            session_id = str(uuid.uuid4())
-            session['session_id'] = session_id
-
-        ner_filters = None
-        if settings.use_ner:
-            ner_filters = extract_entities(message)
-            logger.info(f"Extracted NER filters: {ner_filters}")
-
-        # Get both the answer and the URLs from the RAG function
-        response_data = rag_main_func(message, ner_filters=ner_filters)
-        
-        # Calculate response time
-        response_time_ms = int((time.time() - start_time) * 1000)
-        
-        logger.info(f"RAG function returned: {type(response_data)} - {response_data}")
-        
-        # Store query analytics
-        storage = PostgresStorage()
-        query_data = {
-            'session_id': session_id,
-            'user_id': current_user.id if current_user.is_authenticated else None,
-            'query': message,
-            'has_answer': bool(response_data.get('answer') if isinstance(response_data, dict) else bool(response_data)),
-            'response_time_ms': response_time_ms,
-            'retrieval_method': 'hybrid' if settings.use_hybrid_search else 'vector',
-            'num_sources_found': len(response_data.get('sources', [])) if isinstance(response_data, dict) else 0
-        }
-        
-        query_analytics_id = storage.store_query_analytics(query_data)
-        
-        # Store retrieval analytics if we have URLs
-        if isinstance(response_data, dict) and response_data.get('sources'):
-            source_scores = response_data.get('source_scores', {})
-            retrieval_results = [
-                {
-                    'url': url,
-                    'rank_position': idx + 1,
-                    'similarity_score': source_scores.get(url)
-                }
-                for idx, url in enumerate(response_data['sources'])
-            ]
-            storage.store_retrieval_analytics(query_analytics_id, retrieval_results)
-        
-        # Check if response_data is in the expected format
-        if isinstance(response_data, dict) and 'answer' in response_data:
-            # Add metadata for feedback collection
-            response_data['query'] = message
-            response_data['session_id'] = session_id
-            response_data['response_time_ms'] = response_time_ms
-            response_data['query_analytics_id'] = query_analytics_id
-            response_data['retrieval_method'] = 'hybrid' if settings.use_hybrid_search else 'vector'
-            
-            # Rename 'urls' to 'sources' for consistency if needed
-            if 'urls' in response_data and 'sources' not in response_data:
-                response_data['sources'] = response_data['urls']
-            
-            # Emit a single event with both answer and URLs
-            emit('response', response_data)
-            logger.info(f"Sending response with {len(response_data.get('sources', []))} sources: {response_data['answer'][:100]}...")
-        elif isinstance(response_data, str):
-            # If it's just a string, emit it as a message
-            response_with_metadata = {
-                'answer': response_data,
-                'query': message,
-                'session_id': session_id,
-                'response_time_ms': response_time_ms,
-                'query_analytics_id': query_analytics_id,
-                'retrieval_method': 'hybrid' if settings.use_hybrid_search else 'vector',
-                'sources': []
-            }
-            emit('response', response_with_metadata)
-            logger.info(f"Sending message: {response_data[:100]}...")
-        else:
-            # Fallback: convert to string and send as message
-            response_str = str(response_data)
-            response_with_metadata = {
-                'answer': response_str,
-                'query': message,
-                'session_id': session_id,
-                'response_time_ms': response_time_ms,
-                'query_analytics_id': query_analytics_id,
-                'retrieval_method': 'hybrid' if settings.use_hybrid_search else 'vector',
-                'sources': []
-            }
-            emit('response', response_with_metadata)
-            logger.info(f"Sending converted message: {response_str[:100]}...")
-        
-    except Exception as e:
-        logger.error(f"Error processing message: {e}")
-        emit('error', {'error': str(e)})
->>>>>>> 7589e61585774d979e46db43f6a7e0a43545d4d2+            emit('error', {'error': str(e)})