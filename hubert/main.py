--- conflicted
+++ resolved
@@ -10,41 +10,22 @@
     Factory function to create and cache a retriever instance.
     Using lru_cache ensures that the retriever is created only once.
     """
-<<<<<<< HEAD
     return create_retriever()
-=======
-    return HybridRetriever(use_full_content=use_full_content)
->>>>>>> f2c2b4e5
 
-# Initialize the retriever
-retriever = get_retriever()
-
-def reinitialize_retriever():
-    """Reinitialize the retriever with new settings."""
-    global retriever
-    get_retriever.cache_clear()  # Clear the cache
-    retriever = get_retriever()  # Create a new retriever with updated settings
-
-def retrieve_urls(question: str, ner_filters: Optional[Dict[str, Any]] = None):
+def retrieve_urls(question: str):
     """
-    Only retrieve URLs based on a question, optionally filtered by NER.
+    Function to retrieve URLs for a given question.
     """
-<<<<<<< HEAD
     # Use the cached retriever
     retriever = get_retriever()
     retrieved_docs = retriever.retrieve(question)
     urls = [doc['url'] for doc in retrieved_docs if 'url' in doc]
     return {"urls": urls}
-=======
-    retrieved_docs = retriever.retrieve(question, filters=ner_filters)
-    return [doc.get('url') for doc in retrieved_docs]
->>>>>>> f2c2b4e5
 
 def rag_main_func(question: str, ner_filters: Optional[Dict[str, List[str]]] = None):
     """
     Main RAG function that orchestrates retrieval and generation.
     """
-<<<<<<< HEAD
     # Use the cached retriever
     retriever = get_retriever()
     retrieved_docs = retriever.retrieve(question)
@@ -54,17 +35,6 @@
     
     # Generate the answer using the LLM
     answer = llm_main_func(question, context)
-    
-    # Optionally, you can include URLs in the response if needed
-    urls = [doc['url'] for doc in retrieved_docs if 'url' in doc]
-=======
-    # Retrieve documents, passing NER filters if available
-    # The HybridRetriever already handles reranking internally if enabled
-    final_docs = retriever.retrieve(query=question, filters=ner_filters)
-
-    context = "\n".join([doc['chunk'] for doc in final_docs])
-    response = llm_main_func(question, context, final_docs)
->>>>>>> f2c2b4e5
     
     return {"answer": response, "sources": [doc.get('url') for doc in final_docs]}
 
