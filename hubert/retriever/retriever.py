import time
import logging
from typing import List, Dict, Any, Optional
import torch
import numpy as np
from .utils.text_processing import process_text

from hubert.config import settings
from hubert.common.utils.embedding_utils import EmbeddingGenerator
from hubert.db.postgres_storage import PostgresStorage

# Check if sentence-transformers is available for reranking
try:
    from sentence_transformers import CrossEncoder
    CROSS_ENCODER_AVAILABLE = True
except ImportError:
    CROSS_ENCODER_AVAILABLE = False
    logging.warning("sentence-transformers not installed. Reranking will not be available.")

# Configure logging
logging.basicConfig(
    level=logging.INFO,
    format='%(asctime)s - %(name)s - %(levelname)s - %(message)s'
)
logger = logging.getLogger(__name__)

# Define sigmoid function for score normalization
def sigmoid(x):
    return 1 / (1 + np.exp(-x))

class HybridRetriever:
    """
    Production-ready retriever that combines vector search with BM25 and applies reranking.
    
    This retriever is configured to use:
    - OpenAI's text-embedding-3-large model for embeddings
    - Recursive chunking with 512 token chunks
    - Hybrid search with alpha=0.5 (50% vector search, 50% BM25)
    - Cross-encoder reranking
    """
    
    def __init__(
        self,
        embedding_model: str = settings.embedding_model,
        embedding_method: str = settings.embedding_method,
        table_name: str = settings.table_name,
        top_k: int = settings.top_k,
        use_reranker: bool = settings.use_reranker,
        reranker_model: str = settings.reranker_model,
        use_hybrid_search: bool = settings.use_hybrid_search,
        hybrid_alpha: float = settings.hybrid_alpha,
        use_full_content: bool = False,
    ):
        """
        Initialize the retriever.
        
        Args:
            embedding_model: Model name for generating embeddings
            embedding_method: Method for generating embeddings ('openai' or 'local')
            table_name: PostgreSQL table name containing the embeddings
            top_k: Number of top results to retrieve
            use_reranker: Whether to use a reranker
            reranker_model: Model name for the reranker
            use_hybrid_search: Whether to use hybrid search (combining vector search with BM25)
            hybrid_alpha: Weight for vector search in hybrid search (1-alpha is weight for BM25)
            use_full_content: Whether to retrieve full content or chunks
        """
        self.embedding_model = embedding_model
        self.embedding_method = embedding_method
        self.table_name = table_name
        self.top_k = top_k
        self.use_reranker = use_reranker
        self.reranker_model = reranker_model
        self.use_hybrid_search = use_hybrid_search
        self.hybrid_alpha = hybrid_alpha
        self.use_full_content = use_full_content
        
        self.storage = PostgresStorage()
        self.embedding_generator = EmbeddingGenerator(
            method=embedding_method,
            model_name=embedding_model,
        )
        
        self.reranker = None
        if self.use_reranker and CROSS_ENCODER_AVAILABLE:
            try:
                device = "cuda" if torch.cuda.is_available() else "cpu"
                self.reranker = CrossEncoder(self.reranker_model, device=device)
                logger.info(f"Reranker initialized on device: {device}")
            except Exception as e:
                logger.error(f"Failed to initialize reranker: {e}")
                self.use_reranker = False
    
    def retrieve(self, query: str, filters: Optional[Dict[str, Any]] = None) -> List[Dict[str, Any]]:
        """
        Retrieve relevant documents for a query.
        
        Args:
            query: The query text
            filters: Optional dictionary for filtering results based on metadata
            
        Returns:
            List of dictionaries containing document information and similarity scores
        """
        if not query or not query.strip():
            logger.warning("Received an empty query. Returning empty results.")
            return []
            
        start_time = time.time()
        
        query_embedding = self.embedding_generator.generate_embeddings([query])[0]
        
        retrieval_limit = self.top_k * 3 if self.use_hybrid_search else self.top_k * 2 if self.use_reranker else self.top_k

        vector_results = self.storage.vector_search(self.table_name, query_embedding, limit=retrieval_limit, filters=filters)
        
        if self.use_hybrid_search:
            bm25_query_text = process_text(query)
            bm25_results = self.storage.keyword_search(bm25_query_text, limit=retrieval_limit, filters=filters)
            
            # Combine and normalize scores
<<<<<<< HEAD
            all_docs: Dict[Any, Dict[str, Any]] = {}
            for res in vector_results:
                key = (res['url'], res['content'])
                if key not in all_docs:
                    all_docs[key] = {'vec_score': 0, 'bm25_score': 0, 'doc': res}
                all_docs[key]['vec_score'] = res.get('similarity', 0)

            for res in bm25_results:
                key = (res['url'], res['content'])
                if key not in all_docs:
                    all_docs[key] = {'vec_score': 0, 'bm25_score': 0, 'doc': res}
                all_docs[key]['bm25_score'] = res.get('rank', 0)
=======
            vector_scores = {res['chunk']: res['similarity'] for res in vector_results}
            vector_urls = {res['chunk']: res['url'] for res in vector_results}

            bm25_scores = {res['chunk']: res['similarity'] for res in bm25_results}
            bm25_urls = {res['chunk']: res['url'] for res in bm25_results}
>>>>>>> f2c2b4e5

            combined_results = []
<<<<<<< HEAD
            for key, scores in all_docs.items():
                combined_score = (self.hybrid_alpha * scores['vec_score']) + ((1 - self.hybrid_alpha) * scores['bm25_score'])
                doc = scores['doc']
                doc['score'] = combined_score
                combined_results.append(doc)
=======
            for chunk in all_chunks:
                vec_score = vector_scores.get(chunk, 0)
                bm25_s = bm25_scores.get(chunk, 0)
                combined_score = (self.hybrid_alpha * vec_score) + ((1 - self.hybrid_alpha) * bm25_s)
                url = vector_urls.get(chunk, bm25_urls.get(chunk))
                combined_results.append({'chunk': chunk, 'score': combined_score, 'url': url})
>>>>>>> f2c2b4e5

            # Sort by combined score
            combined_results.sort(key=lambda x: x['score'], reverse=True)
            final_results = combined_results
        else:
<<<<<<< HEAD
            final_results = vector_results
            for res in final_results:
                res['score'] = res.pop('similarity')
=======
            final_results = [{'chunk': res['chunk'], 'score': res['similarity'], 'url': res['url']} for res in vector_results]
>>>>>>> f2c2b4e5

        if self.use_reranker and self.reranker:
            pairs = [[query, res['content']] for res in final_results]
            if pairs:
                scores = self.reranker.predict(pairs)
                for i, res in enumerate(final_results):
                    res['reranked_score'] = scores[i]
                final_results.sort(key=lambda x: x.get('reranked_score', 0), reverse=True)

        logger.info(f"Retrieval took {time.time() - start_time:.2f} seconds.")
        return final_results[:self.top_k]
    
    def cleanup(self):
        """Clean up resources."""
        self.storage.close()
        self.embedding_generator.cleanup()


def create_retriever(use_full_content: bool = False) -> HybridRetriever:
    """Factory function to create a retriever with default settings."""
    return HybridRetriever(use_full_content=use_full_content)


if __name__ == "__main__":
    retriever = create_retriever()
    try:
        sample_query = "What are the admission requirements for the computer science program?"
        results = retriever.retrieve(sample_query)
        print(f"Query: {sample_query}")
        for res in results:
            print(f"Score: {res.get('reranked_score', res.get('score')):.4f} - Chunk: {res['chunk'][:100]}...")
    finally:
        retriever.cleanup()<|MERGE_RESOLUTION|>--- conflicted
+++ resolved
@@ -119,7 +119,6 @@
             bm25_results = self.storage.keyword_search(bm25_query_text, limit=retrieval_limit, filters=filters)
             
             # Combine and normalize scores
-<<<<<<< HEAD
             all_docs: Dict[Any, Dict[str, Any]] = {}
             for res in vector_results:
                 key = (res['url'], res['content'])
@@ -132,41 +131,21 @@
                 if key not in all_docs:
                     all_docs[key] = {'vec_score': 0, 'bm25_score': 0, 'doc': res}
                 all_docs[key]['bm25_score'] = res.get('rank', 0)
-=======
-            vector_scores = {res['chunk']: res['similarity'] for res in vector_results}
-            vector_urls = {res['chunk']: res['url'] for res in vector_results}
-
-            bm25_scores = {res['chunk']: res['similarity'] for res in bm25_results}
-            bm25_urls = {res['chunk']: res['url'] for res in bm25_results}
->>>>>>> f2c2b4e5
 
             combined_results = []
-<<<<<<< HEAD
             for key, scores in all_docs.items():
                 combined_score = (self.hybrid_alpha * scores['vec_score']) + ((1 - self.hybrid_alpha) * scores['bm25_score'])
                 doc = scores['doc']
                 doc['score'] = combined_score
                 combined_results.append(doc)
-=======
-            for chunk in all_chunks:
-                vec_score = vector_scores.get(chunk, 0)
-                bm25_s = bm25_scores.get(chunk, 0)
-                combined_score = (self.hybrid_alpha * vec_score) + ((1 - self.hybrid_alpha) * bm25_s)
-                url = vector_urls.get(chunk, bm25_urls.get(chunk))
-                combined_results.append({'chunk': chunk, 'score': combined_score, 'url': url})
->>>>>>> f2c2b4e5
 
             # Sort by combined score
             combined_results.sort(key=lambda x: x['score'], reverse=True)
             final_results = combined_results
         else:
-<<<<<<< HEAD
             final_results = vector_results
             for res in final_results:
                 res['score'] = res.pop('similarity')
-=======
-            final_results = [{'chunk': res['chunk'], 'score': res['similarity'], 'url': res['url']} for res in vector_results]
->>>>>>> f2c2b4e5
 
         if self.use_reranker and self.reranker:
             pairs = [[query, res['content']] for res in final_results]
