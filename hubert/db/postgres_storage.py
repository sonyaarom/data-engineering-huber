import psycopg2
import numpy as np
from psycopg2.extras import execute_values, Json
from pgvector.psycopg2 import register_vector
from typing import List, Dict, Any, Tuple
from hubert.db.base_storage import BaseStorage
from hubert.config import DB_PARAMS
from psycopg2 import pool

class PostgresStorage(BaseStorage):
    """Concrete implementation of the BaseStorage interface for PostgreSQL."""

    def __init__(self, db_params: Dict[str, Any] = DB_PARAMS, min_conn: int = 1, max_conn: int = 10):
        self.db_params = db_params
        self.pool = pool.SimpleConnectionPool(min_conn, max_conn, **db_params)
        # Register pgvector with a connection from the pool
        conn = self.pool.getconn()
        try:
            register_vector(conn)
        finally:
            self.pool.putconn(conn)

    def close(self):
        """Close the database connection pool."""
        if self.pool:
            self.pool.closeall()

    def _execute_query(self, query: str, params: Tuple = None, fetch: str = None):
        """Helper function to execute a query using a connection from the pool."""
        conn = None
        try:
            conn = self.pool.getconn()
            with conn.cursor() as cursor:
                cursor.execute(query, params)
                conn.commit()
                if fetch == 'one':
                    return cursor.fetchone()
                if fetch == 'all':
                    return cursor.fetchall()
        except psycopg2.Error as e:
            # In case of an error, rollback and re-raise
            if conn:
                conn.rollback()
            raise e
        finally:
            if conn:
                self.pool.putconn(conn)

    def get_urls_to_process(self, limit: int = None) -> List[Tuple[str, str, Any]]:
        """Fetch URLs that need their content to be scraped."""
        query = """
            SELECT id, url, last_updated FROM page_raw 
            WHERE is_active = TRUE AND id NOT IN (SELECT id FROM page_content)
        """
        if limit:
            query += f" LIMIT {limit}"
        return self._execute_query(query, fetch='all')

    def upsert_raw_pages(self, records: List[Dict[str, Any]]):
        """Move the logic from hubert.data_ingestion.huber_crawler.main.py here."""
        query = """
            INSERT INTO page_raw (id, url, last_updated)
            VALUES %s
            ON CONFLICT (id) DO UPDATE SET
                url = EXCLUDED.url,
                last_updated = EXCLUDED.last_updated,
                is_active = TRUE;
        """
        values = [(r['id'], r['url'], r['last_updated']) for r in records]
        
        conn = None
        try:
            conn = self.pool.getconn()
            with conn.cursor() as cursor:
                execute_values(cursor, query, values)
            conn.commit()
        finally:
            if conn:
                self.pool.putconn(conn)

    def deactivate_old_urls(self, current_ids: List[str]) -> List[str]:
        """Mark URLs no longer present in the sitemap as inactive and return deactivated UIDs."""
        conn = None
        try:
            conn = self.pool.getconn()
            with conn.cursor() as cursor:
                select_query = "SELECT id FROM page_raw WHERE is_active = TRUE AND id NOT IN %s;"
                cursor.execute(select_query, (tuple(current_ids),))
                deactivated_uids = [row[0] for row in cursor.fetchall()]
                
                if deactivated_uids:
                    update_query = "UPDATE page_raw SET is_active = FALSE WHERE id = ANY(%s);"
                    cursor.execute(update_query, (deactivated_uids,))
                
            conn.commit()
            return deactivated_uids
        finally:
            if conn:
                self.pool.putconn(conn)

    def upsert_page_content(self, content_records: List[Dict[str, Any]]):
        """Upsert extracted HTML content for pages."""
        upsert_query = """
            INSERT INTO page_content (id, url, html_content, extracted_title, extracted_content, entities, is_active, last_updated, last_scraped)
            VALUES %s
            ON CONFLICT (id) DO UPDATE SET
                url = EXCLUDED.url,
                html_content = EXCLUDED.html_content,
                extracted_title = EXCLUDED.extracted_title,
                extracted_content = EXCLUDED.extracted_content,
                entities = EXCLUDED.entities,
                is_active = EXCLUDED.is_active,
                last_updated = EXCLUDED.last_updated,
                last_scraped = EXCLUDED.last_scraped;
        """
        values = [
            (
                r['id'], r['url'], r['html_content'], r['extracted_title'],
                r['extracted_content'], Json(r.get('entities', {})),
                r.get('is_active', True), r['last_updated'], r['last_scraped'],
            ) for r in content_records
        ]

        conn = None
        try:
            conn = self.pool.getconn()
            with conn.cursor() as cursor:
                execute_values(cursor, upsert_query, values, page_size=100)
            conn.commit()
        finally:
            if conn:
                self.pool.putconn(conn)

    def get_content_to_process_for_keywords(self) -> List[Tuple[str, str]]:
        """Fetch content that needs keyword processing."""
        query = """
            SELECT pc.id, pc.extracted_content FROM page_content pc
            LEFT JOIN page_keywords pk ON pc.id = pk.id
            WHERE pk.id IS NULL AND pc.extracted_content IS NOT NULL;
        """
        return self._execute_query(query, fetch='all')

    def get_content_to_process_for_embeddings(self, table_name: str) -> List[Tuple[str, str]]:
        """Move logic from scripts/data_check.py or embedding_processor.py"""
        query = f"""
            SELECT pc.id, pc.extracted_content FROM page_content pc
            LEFT JOIN {table_name} pe ON pc.url = pe.url
            WHERE pe.id IS NULL AND pc.extracted_content IS NOT NULL;
        """
        return self._execute_query(query, fetch='all')

    def upsert_embeddings(self, table_name: str, embedding_records: List[Dict[str, Any]]):
        """Move logic from hubert.data_ingestion.processors.embedding_processor.py"""
        if table_name == 'page_embeddings_alpha':
            query = f"INSERT INTO {table_name} (id, split_id, url, chunk_text, embedding, last_scraped) VALUES %s"
            values = [(r['id'], r['split_id'], r['url'], r['chunk_text'], r['embedding'], r.get('last_scraped')) for r in embedding_records]
        else:
            query = f"INSERT INTO {table_name} (split_id, url, chunk_text, embedding, last_scraped) VALUES %s"
            values = [(r['split_id'], r['url'], r['chunk_text'], r['embedding'], r.get('last_scraped')) for r in embedding_records]
        
        conn = None
        try:
            conn = self.pool.getconn()
            with conn.cursor() as cursor:
                execute_values(cursor, query, values)
            conn.commit()
        finally:
            if conn:
                self.pool.putconn(conn)

<<<<<<< HEAD
    def vector_search(self, table_name: str, query_embedding: List[float], limit: int = 5) -> List[Dict[str, Any]]:
        """Perform a vector search."""
        self.connect()
        query = f"""
            SELECT url, chunk_text as content, 1 - (embedding <-> %s) AS similarity
            FROM {table_name}
            ORDER BY similarity DESC
            LIMIT %s;
        """
        self.cursor.execute(query, (np.array(query_embedding), limit))
        results = self.cursor.fetchall()
        return [{"url": row[0], "content": row[1], "similarity": row[2]} for row in results]
    
=======
    def vector_search(self, table_name: str, query_embedding: List[float], limit: int = 5, filters: Dict[str, Any] = None) -> List[Dict[str, Any]]:
        """Move logic from hubert.retriever.retriever.py"""
        base_query = f"SELECT t.url, t.chunk_text, 1 - (t.embedding <-> %s) AS similarity FROM {table_name} t"
        params = [np.array(query_embedding)]
        where_clauses = []

        if filters:
            base_query += " JOIN page_content pc ON t.url = pc.url"
            for key, value in filters.items():
                where_clauses.append("pc.entities @> %s::jsonb")
                params.append(f'{{"{key}": "{value}"}}')

        if where_clauses:
            base_query += " WHERE " + " AND ".join(where_clauses)
            
        base_query += " ORDER BY similarity DESC LIMIT %s"
        params.append(limit)
        
        conn = None
        try:
            conn = self.pool.getconn()
            with conn.cursor() as cursor:
                query = cursor.mogrify(base_query, tuple(params)).decode('utf-8')
                cursor.execute(query)
                results = cursor.fetchall()
        finally:
            if conn:
                self.pool.putconn(conn)
        
        return [{"url": row[0], "chunk": row[1], "similarity": row[2]} for row in results]

>>>>>>> f2c2b4e5
    def upsert_keywords(self, keyword_records: List[Dict[str, Any]]):
        """Insert or update tsvector keywords for content."""
        if not keyword_records:
            return
        
        conn = None
        try:
            conn = self.pool.getconn()
            with conn.cursor() as cursor:
                cursor.execute("CREATE TEMP TABLE temp_keywords (uid TEXT, content TEXT) ON COMMIT DROP")
                values = [(r['uid'], r['content']) for r in keyword_records]
                execute_values(cursor, "INSERT INTO temp_keywords (uid, content) VALUES %s", values)
                cursor.execute("DELETE FROM page_keywords pk USING temp_keywords tk WHERE pk.uid = tk.uid")
                cursor.execute("""
                    INSERT INTO page_keywords (id, uid, tokenized_text, raw_text, last_modified, last_scraped)
                    SELECT gen_random_uuid()::text, uid, to_tsvector('simple', content), content, NOW(), NOW()
                    FROM temp_keywords
                """)
            conn.commit()
        finally:
            if conn:
                self.pool.putconn(conn)

    def keyword_search(self, query_text: str, limit: int = 5, filters: Dict[str, Any] = None) -> List[Dict[str, Any]]:
        """Perform a full-text search."""
        params = [query_text, query_text]
        query = """
<<<<<<< HEAD
            SELECT
                pc.url,
                pc.extracted_content as content,
                ts_rank(pk.tokenized_text, plainto_tsquery('simple', %s)) AS rank
            FROM
                page_content pc
            JOIN
                page_keywords pk ON pc.id = pk.id
            WHERE
                pk.tokenized_text @@ plainto_tsquery('simple', %s)
            ORDER BY
                rank DESC
            LIMIT %s;
=======
            SELECT pc.url, pc.extracted_content as chunk, ts_rank(pk.tokenized_text, plainto_tsquery('simple', %s)) AS similarity
            FROM page_content pc JOIN page_keywords pk ON pc.id = pk.id
            WHERE pk.tokenized_text @@ plainto_tsquery('simple', %s)
>>>>>>> f2c2b4e5
        """

        if filters:
            for key, value in filters.items():
                query += " AND pc.entities @> %s::jsonb"
                params.append(f'{{"{key}": "{value}"}}')

        query += " ORDER BY similarity DESC LIMIT %s"
        params.append(limit)

        results = self._execute_query(query, tuple(params), fetch='all')
        return [{"url": row[0], "chunk": row[1], "similarity": row[2]} for row in results]
    
    def purge_inactive_records(self):
        """Delete all records associated with inactive URLs."""
        with self.pool.getconn() as conn, conn.cursor() as cursor:
            # First, get all inactive URLs
            cursor.execute("SELECT id FROM page_raw WHERE is_active = FALSE")
            inactive_uids = [row[0] for row in cursor.fetchall()]

            if not inactive_uids:
                return

            # Delete from all related tables
            tables_to_purge = [
                'page_embeddings_alpha', 'page_keywords', 'page_content', 'page_raw'
            ]
            for table in tables_to_purge:
                # Use a placeholder for the list of UIDs
                delete_query = f"DELETE FROM {table} WHERE id = ANY(%s)"
                cursor.execute(delete_query, (inactive_uids,))
            
            conn.commit()

    def log_failed_job(self, uid: str, job_type: str, error: str = ""):
        """Log a failed job attempt."""
        query = "INSERT INTO failed_jobs (uid, job_type, error_message) VALUES (%s, %s, %s)"
        self._execute_query(query, (uid, job_type, error))

    def purge_specific_inactive_records(self, inactive_uids: List[str]) -> int:
        """Delete records for a specific list of inactive UIDs."""
        if not inactive_uids:
            return 0
        
        total_deleted = 0
        with self.pool.getconn() as conn, conn.cursor() as cursor:
            tables_to_purge = [
                'page_embeddings_alpha', 'page_keywords', 'page_content', 'page_raw'
            ]
            for table in tables_to_purge:
                delete_query = f"DELETE FROM {table} WHERE id = ANY(%s) RETURNING *"
                cursor.execute(delete_query, (inactive_uids,))
                total_deleted += cursor.rowcount
            conn.commit()
            
        return total_deleted

    # ... and so on for all other methods defined in BaseStorage ...
    # You will need to implement:
    # - get_content_to_process_for_keywords
    # - keyword_search
    # - purge_inactive_records <|MERGE_RESOLUTION|>--- conflicted
+++ resolved
@@ -136,6 +136,7 @@
         query = """
             SELECT pc.id, pc.extracted_content FROM page_content pc
             LEFT JOIN page_keywords pk ON pc.id = pk.id
+            LEFT JOIN page_keywords pk ON pc.id = pk.id
             WHERE pk.id IS NULL AND pc.extracted_content IS NOT NULL;
         """
         return self._execute_query(query, fetch='all')
@@ -168,7 +169,6 @@
             if conn:
                 self.pool.putconn(conn)
 
-<<<<<<< HEAD
     def vector_search(self, table_name: str, query_embedding: List[float], limit: int = 5) -> List[Dict[str, Any]]:
         """Perform a vector search."""
         self.connect()
@@ -182,39 +182,6 @@
         results = self.cursor.fetchall()
         return [{"url": row[0], "content": row[1], "similarity": row[2]} for row in results]
     
-=======
-    def vector_search(self, table_name: str, query_embedding: List[float], limit: int = 5, filters: Dict[str, Any] = None) -> List[Dict[str, Any]]:
-        """Move logic from hubert.retriever.retriever.py"""
-        base_query = f"SELECT t.url, t.chunk_text, 1 - (t.embedding <-> %s) AS similarity FROM {table_name} t"
-        params = [np.array(query_embedding)]
-        where_clauses = []
-
-        if filters:
-            base_query += " JOIN page_content pc ON t.url = pc.url"
-            for key, value in filters.items():
-                where_clauses.append("pc.entities @> %s::jsonb")
-                params.append(f'{{"{key}": "{value}"}}')
-
-        if where_clauses:
-            base_query += " WHERE " + " AND ".join(where_clauses)
-            
-        base_query += " ORDER BY similarity DESC LIMIT %s"
-        params.append(limit)
-        
-        conn = None
-        try:
-            conn = self.pool.getconn()
-            with conn.cursor() as cursor:
-                query = cursor.mogrify(base_query, tuple(params)).decode('utf-8')
-                cursor.execute(query)
-                results = cursor.fetchall()
-        finally:
-            if conn:
-                self.pool.putconn(conn)
-        
-        return [{"url": row[0], "chunk": row[1], "similarity": row[2]} for row in results]
-
->>>>>>> f2c2b4e5
     def upsert_keywords(self, keyword_records: List[Dict[str, Any]]):
         """Insert or update tsvector keywords for content."""
         if not keyword_records:
@@ -242,7 +209,6 @@
         """Perform a full-text search."""
         params = [query_text, query_text]
         query = """
-<<<<<<< HEAD
             SELECT
                 pc.url,
                 pc.extracted_content as content,
@@ -256,24 +222,13 @@
             ORDER BY
                 rank DESC
             LIMIT %s;
-=======
-            SELECT pc.url, pc.extracted_content as chunk, ts_rank(pk.tokenized_text, plainto_tsquery('simple', %s)) AS similarity
-            FROM page_content pc JOIN page_keywords pk ON pc.id = pk.id
-            WHERE pk.tokenized_text @@ plainto_tsquery('simple', %s)
->>>>>>> f2c2b4e5
-        """
-
-        if filters:
-            for key, value in filters.items():
-                query += " AND pc.entities @> %s::jsonb"
-                params.append(f'{{"{key}": "{value}"}}')
-
-        query += " ORDER BY similarity DESC LIMIT %s"
-        params.append(limit)
-
-        results = self._execute_query(query, tuple(params), fetch='all')
-        return [{"url": row[0], "chunk": row[1], "similarity": row[2]} for row in results]
-    
+        """
+        self.cursor.execute(query, (query_text, query_text, limit))
+        results = self.cursor.fetchall()
+        
+        columns = [desc[0] for desc in self.cursor.description]
+        return [dict(zip(columns, row)) for row in results]
+
     def purge_inactive_records(self):
         """Delete all records associated with inactive URLs."""
         with self.pool.getconn() as conn, conn.cursor() as cursor:
@@ -316,10 +271,4 @@
                 total_deleted += cursor.rowcount
             conn.commit()
             
-        return total_deleted
-
-    # ... and so on for all other methods defined in BaseStorage ...
-    # You will need to implement:
-    # - get_content_to_process_for_keywords
-    # - keyword_search
-    # - purge_inactive_records +        return total_deleted